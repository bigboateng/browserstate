--- conflicted
+++ resolved
@@ -1,33 +1,29 @@
 # 🌐 BrowserState
 
-BrowserState is a TypeScript/JavaScript library for managing browser profiles across different storage providers, including local storage, Redis, AWS S3, and Google Cloud Storage.
-
-> Perfect for Playwright, Puppeteer, AI browser agents, and other browser automation frameworks. Eliminate login/auth problems and reduce bot detection risks.
-
----
-
-## 🤔 Why BrowserState?
-
+BrowserState is a Node.js library for managing browser profiles across different storage providers, including local storage, AWS S3, and Google Cloud Storage.
+
+
+# 🤔 Why BrowserState?
 Most browser automation workflows fail because authentication and session data don't persist reliably across environments. Manually handling cookies or re-authenticating slows everything down. Worse, many automations fail due to inconsistent browser fingerprints, machine IDs, and storage states—leading to bot detection and bans.
 
 BrowserState ensures your automation behaves like a real, returning user by providing:
 
-- 🔄 **Full Browser Context Restoration** – Save and restore cookies, local storage, IndexedDB, service worker caches, and extension data. Resume automation from exactly where you left off.
-
-- 🔗 **Multi-Instance Synchronization** – Share browser profiles across multiple servers or devices, making automation scalable and resilient.
-
-- 🚀 **Zero-Setup Onboarding** – Instantly deploy automation-ready browser profiles without manual setup.
-
-- ⚡️ **Efficient Resource Usage** – Persistent browser usage without memory leaks, eliminating the need to launch new instances for every run.
-
-- 🔍 **Debugging Snapshots** – Store failing test cases exactly as they were, making it easy to diagnose automation failures.
-
-- 💾 **Offline Execution & Caching** – Automate tasks that rely on cached assets, such as scraping content behind paywalls or in low-connectivity environments.
-
-- 🌍 **Cross-Device Synchronization** – Seamlessly move between local development, cloud servers, and headless automation.
+🔄 Full Browser Context Restoration – Save and restore cookies, local storage, IndexedDB, service worker caches, and extension data. Resume automation 
+from the exact previous state.
+
+🔗 Multi-Instance Synchronization – Share browser profiles across multiple servers or devices, making automation scalable and resilient.
+
+🚀 Zero-Setup Onboarding for Automation – Instantly deploy automation-ready browser profiles without manual setup.
+
+⚡️ Efficient Resource Usage – Persistent browser usage without memory leaks, eliminating the need to launch new instances for every run.
+
+🔍 Faster Debugging & Reproducibility – Store failing test cases exactly as they were, making it easy to diagnose automation failures.
+
+💾 Offline Execution & Caching – Automate tasks that rely on cached assets, such as scraping content behind paywalls or working in low-connectivity environments.
+
+🔄 Cross-Device Synchronization – Seamlessly move between local development, cloud servers, and headless automation.
 
 ## 🛡️ Bot Detection Bypass
-
 Many bot detection systems track inconsistencies in browser states—frequent changes to fingerprints, device identifiers, and storage behavior trigger red flags. Most people get detected because they unknowingly create a "new machine" every time.
 
 BrowserState solves this by preserving a stable, persistent browser identity across runs instead of resetting key markers. This drastically reduces detection risks while maintaining full automation control.
@@ -38,10 +34,9 @@
 
 | Storage Provider | Status |
 |------------------|--------|
-| Local Storage | ✅ Stable, extensively tested |
-| Redis Storage | ✅ Stable, production-ready |
-| S3 Storage | ✅ Stable (needs more real-world testing) |
-| GCS Storage | ✅ Stable (needs more real-world testing) |
+| Local Storage | ✅ Extensively tested |
+| S3 Storage | ✅ Tested and works, but requires more extensive testing in different environments |
+| GCS Storage | ✅ Tested and works, but requires more extensive testing in different environments |
 
 ## 📦 Installation
 
@@ -52,11 +47,6 @@
 ## 🔧 Optional Dependencies
 
 BrowserState supports multiple storage backends. Depending on your needs, you may want to install additional dependencies:
-
-- For Redis storage:
-  ```bash
-  npm install ioredis
-  ```
 
 - For AWS S3 storage:
   ```bash
@@ -68,14 +58,13 @@
   npm install @google-cloud/storage
   ```
 
-## 💻 Usage Examples
-
-### Local Storage
+## 💻 Usage
 
 ```typescript
 import { BrowserState } from 'browserstate';
 
-const browserState = new BrowserState({
+// Local storage
+const localBrowserState = new BrowserState({
   userId: 'user123',
   storageType: 'local',
   localOptions: {
@@ -83,53 +72,8 @@
   }
 });
 
-// Mount a session
-const userDataDir = await browserState.mount('session123');
-
-// Use with any browser automation framework
-// Example with Playwright:
-const browser = await chromium.launchPersistentContext(userDataDir, {
-  headless: false
-});
-
-// When you're done, save changes
-await browser.close();
-await browserState.unmount();
-```
-
-### Redis Storage
-
-```typescript
-import { BrowserState } from 'browserstate';
-
-const browserState = new BrowserState({
-  userId: 'user123',
-  storageType: 'redis',
-  redisOptions: {
-    host: 'localhost',
-    port: 6379,
-    keyPrefix: 'browserstate:',
-    ttl: 7 * 24 * 60 * 60, // 7 days
-    // All ioredis options are supported
-  }
-});
-
-// Mount a session
-const userDataDir = await browserState.mount('session123');
-
-// Use with your browser automation
-// ...
-
-// Save changes back to Redis
-await browserState.unmount();
-```
-
-### AWS S3 Storage
-
-```typescript
-import { BrowserState } from 'browserstate';
-
-const browserState = new BrowserState({
+// AWS S3 storage
+const s3BrowserState = new BrowserState({
   userId: 'user123',
   storageType: 's3',
   s3Options: {
@@ -137,52 +81,22 @@
     region: 'us-west-2',
     accessKeyID: 'YOUR_ACCESS_KEY_ID',
     secretAccessKey: 'YOUR_SECRET_ACCESS_KEY'
-    // Additional AWS S3 options can be specified
-  }
-});
-
-// Mount a session - downloads from S3 if it exists
-const userDataDir = await browserState.mount('session123');
-
-// Use with your browser automation
-// ...
-
-// Upload changes back to S3
-await browserState.unmount();
-```
-
-### Google Cloud Storage
-
-```typescript
-import { BrowserState } from 'browserstate';
-
-const browserState = new BrowserState({
+  }
+});
+
+// Google Cloud Storage
+const gcsBrowserState = new BrowserState({
   userId: 'user123',
   storageType: 'gcs',
   gcsOptions: {
     bucketName: 'my-browser-states',
     projectID: 'your-project-id',
     keyFilename: '/path/to/service-account-key.json'
-    // Additional GCS options can be specified
-  }
-});
-
-// Mount a session - downloads from GCS if it exists
-const userDataDir = await browserState.mount('session123');
-
-// Use with your browser automation
-// ...
-
-// Upload changes back to GCS
-await browserState.unmount();
-```
-
-### With Auto-Cleanup Disabled
-
-```typescript
-import { BrowserState } from 'browserstate';
-
-const browserState = new BrowserState({
+  }
+});
+
+// With autoCleanup disabled
+const longRunningBrowserState = new BrowserState({
   userId: 'user123',
   storageType: 'local',
   autoCleanup: false, // Disable automatic cleanup
@@ -191,71 +105,47 @@
   }
 });
 
-// Use browser state...
-
-// Manually clean up when needed
-await browserState.cleanup();
-```
-
-### Complete Example with Playwright
-
-```typescript
-import { BrowserState } from 'browserstate';
-import { chromium } from 'playwright';
-
-async function runAutomation() {
-  // Initialize BrowserState
-  const browserState = new BrowserState({
-    userId: 'user123',
-    storageType: 'redis',
-    redisOptions: {
-      host: 'localhost',
-      port: 6379,
-    }
+// Use browser state
+async function example() {
+  // Mount a session
+  // For cloud storage (S3/GCS): Downloads the session from storage (if it exists) or creates a new one
+  // For local storage: Uses the existing session or creates a new one
+  // Returns the path to the local directory containing the browser profile
+  // This path must be used when launching the browser
+  const userDataDir = await browserState.mount('session123');
+
+  // Your browser automation code here...
+
+  // Launch Chrome with the mounted profile and additional configurations
+  // userDataDir contains all the browser profile data (cookies, storage, etc.)
+  // This ensures the browser launches with the exact same state as last time
+  console.log("Launching Chrome browser with additional configurations...");
+  const chromeContext = await chromium.launchPersistentContext(userDataDir, {
+    headless: false, // Launch in non-headless mode for visibility
+    slowMo: 100, // Slow down operations for demo purposes
+    // Additional configurations can be added here as needed
   });
 
-  // Mount a session
-  const userDataDir = await browserState.mount('my-session');
-
-  // Launch Playwright with the mounted profile
-  const browser = await chromium.launchPersistentContext(userDataDir, {
-    headless: false,
-    slowMo: 50,
-  });
-
-  try {
-    // Create a new page
-    const page = await browser.newPage();
-    
-    // Navigate to a website
-    await page.goto('https://example.com');
-    
-    // Perform actions (login, click, etc.)
-    await page.fill('#username', 'testuser');
-    await page.fill('#password', 'password123');
-    await page.click('#login-button');
-    
-    // Wait for navigation or specific element
-    await page.waitForSelector('.dashboard');
-    
-    // Take a screenshot
-    await page.screenshot({ path: 'dashboard.png' });
-    
-    // Close the browser
-    await browser.close();
-  } catch (error) {
-    console.error('Automation error:', error);
-    await browser.close();
-  } finally {
-    // Always unmount to save changes and clean up
-    await browserState.unmount();
-  }
+  // Perform browser automation tasks with the launched browser context
+  // Example: Navigate to a website and perform actions
+  const page = await chromeContext.newPage();
+  await page.goto('https://example.com');
+  await page.locator('text=Click me').click();
+
+  // Close the browser context to free up resources
+  console.log("Closing Chrome browser...");
+  await chromeContext.close();
+
+  // Unmount and save the session
+  // This is crucial - it ensures all browser state changes are saved back to storage
+  // Without this, any changes made during automation would be lost
+  // For cloud storage (S3/GCS): This uploads all changes back to the cloud
+  // For local storage: Since files are already in the correct location, this just cleans up temporary files
+  await browserState.unmount();
 }
-
-runAutomation().catch(console.error);
-```
-
-## 📚 API Reference
+```
+
+## 📚 API
 
 ### BrowserState
 
@@ -263,54 +153,28 @@
 
 #### Constructor Options
 
-```typescript
-interface BrowserStateOptions {
-  userId: string;                  // User identifier for organizing storage
-  storageType: 'local' | 's3' | 'gcs' | 'redis';  // Storage provider type
-  autoCleanup?: boolean;           // Whether to automatically clean up temporary files (default: true)
-  localOptions?: {                 // Options for local storage
-    storagePath: string;           // Local storage directory path
-  };
-  s3Options?: {                    // Options for AWS S3 storage
-    bucketName: string;            // S3 bucket name
-    region: string;                // AWS region
-    accessKeyID: string;           // AWS access key ID
-    secretAccessKey: string;       // AWS secret access key
-    endpoint?: string;             // Optional endpoint for S3-compatible services
-  };
-  gcsOptions?: {                   // Options for Google Cloud Storage
-    bucketName: string;            // GCS bucket name
-    projectID: string;             // Google Cloud project ID
-    keyFilename?: string;          // Path to service account key file
-  };
-  redisOptions?: {                 // Options for Redis storage
-    host: string;                  // Redis host
-    port: number;                  // Redis port
-    password?: string;             // Redis password (if required)
-    db?: number;                   // Redis database number
-    keyPrefix?: string;            // Prefix for Redis keys
-    ttl?: number;                  // Time-to-live in seconds
-    // All ioredis options are supported
-  };
-}
-```
+- `userId`: User identifier for organizing storage
+- `storageType`: Type of storage to use ('local', 's3', or 'gcs')
+- `autoCleanup`: Whether to automatically clean up temporary files on process exit (default: true)
+- `localOptions`: Options for local storage
+  - `storagePath`: Local storage directory path
+- `s3Options`: Options for AWS S3 storage
+  - `bucketName`: S3 bucket name
+  - `region`: AWS region
+  - `accessKeyID`: AWS access key ID
+  - `secretAccessKey`: AWS secret access key
+- `gcsOptions`: Options for Google Cloud Storage
+  - `bucketName`: GCS bucket name
+  - `projectID`: Google Cloud project ID
+  - `keyFilename`: Path to service account key file
 
 #### Methods
 
-- **mount(sessionId: string): Promise<string>**  
-  Downloads and prepares a session for use. Returns the path to use with your browser.
-
-- **unmount(): Promise<void>**  
-  Uploads and cleans up the current session.
-
-- **listSessions(): Promise<string[]>**  
-  Lists all available sessions for the user.
-
-- **deleteSession(sessionId: string): Promise<void>**  
-  Deletes a specific session.
-
-- **cleanup(): Promise<void>**  
-  Manually clean up temporary files (useful when autoCleanup is disabled).
+- `mount(sessionId: string)`: Downloads and prepares a session for use
+- `unmount()`: Uploads and cleans up the current session
+- `listSessions()`: Lists all available sessions for the user
+- `deleteSession(sessionId: string)`: Deletes a specific session
+- `cleanup()`: Manually clean up temporary files (useful when autoCleanup is disabled)
 
 ## 🧹 Automatic Cleanup
 
@@ -353,7 +217,7 @@
    - Steps to reproduce the issue
    - Environment details (Node.js version, browser, etc.)
 
-We especially welcome feedback and testing reports for the Redis, S3, and GCS storage providers.
+We especially welcome feedback and testing reports for the S3 and GCS storage providers.
 
 ## 📄 License
 
@@ -371,8 +235,6 @@
 npm install browserstate@0.3.0-canary.TIMESTAMP
 ```
 
-<<<<<<< HEAD
-=======
 Canary releases are pre-release versions that may contain breaking changes or experimental features. Use with caution in production environments.
 
 ## Canary Releases
@@ -415,5 +277,4 @@
 npm install browserstate@
 ```
 
->>>>>>> 405d9dcd
 Canary releases are pre-release versions that may contain breaking changes or experimental features. Use with caution in production environments.