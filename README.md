# 🌐 BrowserState

<<<<<<< HEAD
**BrowserState** is a cross-language library for saving and restoring full browser profiles across machines and environments.  
It lets your automation behave like a **real, returning user** by persisting cookies, local storage, IndexedDB, service worker caches, and more.

> Supports Local, Redis, S3, and GCS backends. Works with Playwright, Puppeteer, Browser Use, Nova Act, and more.

=======
BrowserState is a cross-language library for saving and restoring full browser profiles across machines and environments. It helps your automation behave like a **real, returning user** by persisting cookies, local storage, IndexedDB, and more.

[![npm version](https://img.shields.io/npm/v/browserstate.svg)](https://www.npmjs.com/package/browserstate)
[![npm downloads](https://img.shields.io/npm/dm/browserstate.svg)](https://www.npmjs.com/package/browserstate)
[![License: MIT](https://img.shields.io/badge/License-MIT-yellow.svg)](https://opensource.org/licenses/MIT)

> Perfect for Playwright, Puppeteer, AI browser agents, and other browser automation frameworks. Eliminate login/auth problems and reduce bot detection risks.

<p align="center">
  <a href="https://playwright.dev" title="Playwright"><img src="https://playwright.dev/img/playwright-logo.svg" alt="Playwright" height="40"></a>
  &nbsp;&nbsp;&nbsp;
  <a href="https://pptr.dev" title="Puppeteer"><img src="https://user-images.githubusercontent.com/10379601/29446482-04f7036a-841f-11e7-9872-91d1fc2ea683.png" alt="Puppeteer" height="40"></a>
  &nbsp;&nbsp;&nbsp;
  <a href="https://www.selenium.dev" title="Selenium"><img src="https://cdn.jsdelivr.net/gh/SeleniumHQ/www.seleniumhq.org@master/src/main/webapp/images/selenium-logo.png" alt="Selenium" height="40"></a>
</p>

<p align="center">
  <a href="#" title="Chrome"><img src="https://raw.githubusercontent.com/alrra/browser-logos/main/src/chrome/chrome.svg" alt="Chrome" height="40"></a>
  &nbsp;&nbsp;&nbsp;
  <a href="#" title="Firefox"><img src="https://raw.githubusercontent.com/alrra/browser-logos/main/src/firefox/firefox.svg" alt="Firefox" height="40"></a>
  &nbsp;&nbsp;&nbsp;
  <a href="#" title="Edge"><img src="https://raw.githubusercontent.com/alrra/browser-logos/main/src/edge/edge.svg" alt="Edge" height="40"></a>
</p>

```bash
# Install
npm install browserstate
```

>>>>>>> 405d9dcd
---

## ⚡ Why BrowserState?

Most browser automation workflows fail because authentication and session data don't persist reliably across environments. Manually handling cookies or re-authenticating slows everything down. Worse, many automations fail due to inconsistent browser fingerprints, machine IDs, and storage states—leading to bot detection and bans.

**BrowserState solves this by preserving a stable, persistent browser identity across runs** instead of resetting key markers, drastically reducing detection risks while maintaining full automation control.

---

## 🧠 What You Get

- 🔄 **Full Browser Context Restoration**  
  Save and restore cookies, local storage, IndexedDB, service worker caches, and extension data. Resume automation from exactly where you left off.

- 🔗 **Multi-Instance Synchronization**  
  Share browser profiles across multiple servers or devices, making automation scalable and resilient.

- 🚀 **Zero-Setup Onboarding**  
  Instantly deploy automation-ready browser profiles without manual setup.

- ⚡️ **Efficient Resource Usage**  
  Persistent browser usage without memory leaks, eliminating the need to launch new instances for every run.

- 🔍 **Debugging Snapshots**  
  Store failing test cases exactly as they were, making it easy to diagnose automation failures.

- 💾 **Offline Execution & Caching**  
  Automate tasks that rely on cached assets, such as scraping content behind paywalls or in low-connectivity environments.

- 🌍 **Cross-Device Synchronization**  
  Seamlessly move between local development, cloud servers, and headless automation.

- 🛡️ **Bot Detection Bypass**  
  Many detection systems flag users based on inconsistent browser fingerprints. BrowserState maintains stable machine identifiers and storage footprints across sessions.

---

## ✅ Features & Support Matrix

| Feature | TypeScript | Python |
|---------|------------|--------|
<<<<<<< HEAD
| Local Storage | ✅ Stable | ✅ Stable |
| Redis Storage | ✅ Stable | ✅ Stable |
| AWS S3 | ✅ Stable (needs more testing) | ✅ Stable (needs more testing) |
| Google Cloud Storage | ✅ Stable | ✅ Stable (needs more testing) |
=======
| Local Storage | ✅ Stable | 🔜 Coming Soon |
| Redis Storage | ✅ Stable | 🔜 Coming Soon |
| AWS S3 | ✅ Stable | 🔜 Coming Soon |
| Google Cloud Storage | ✅ Stable | 🔜 Coming Soon |
>>>>>>> 405d9dcd
| Browser Compatibility | Chrome, Firefox, Edge | Chrome, Firefox, Edge |

---

<<<<<<< HEAD
## 📦 Installation

### TypeScript/JavaScript
```bash
npm install browserstate

# Optional dependencies based on storage provider
npm install @aws-sdk/client-s3 @aws-sdk/lib-storage  # For S3
npm install @google-cloud/storage                     # For GCS
npm install ioredis                                   # For Redis
```

### Python
```bash
pip install browserstate

# Optional dependencies based on storage provider
pip install boto3                    # For S3
pip install google-cloud-storage     # For GCS
pip install redis                    # For Redis
```

---

## 🔌 Quick Examples

### TypeScript with Redis
```typescript
import { BrowserState } from 'browserstate';

const browserState = new BrowserState({
  userId: 'user123',
  storageType: 'redis',
  redisOptions: {
    host: 'localhost',
    port: 6379,
    db: 0,
    keyPrefix: 'browserstate:',
    ttl: 7 * 24 * 60 * 60, // 7 days
  }
});

// Mount a session - returns the path to use with your browser automation
const userDataDir = await browserState.mount('session123');

// Use with Playwright
const browser = await chromium.launchPersistentContext(userDataDir, {
  // your options here
});

// After your automation finishes
await browser.close();

// Save changes back to Redis
await browserState.unmount();
```

### Python with Local Storage
```python
from browserstate import BrowserState

browser_state = BrowserState(
    user_id="user123",
    storage_type="local",
    local_options={
        "storage_path": "/path/to/storage"
    }
)

# Mount a session
user_data_dir = browser_state.mount("session123")

# Use with Playwright
from playwright.sync_api import sync_playwright

with sync_playwright() as p:
    browser = p.chromium.launch_persistent_context(
        user_data_dir=user_data_dir,
        headless=False
    )
    # Your automation code here
    browser.close()

# Save changes
browser_state.unmount()
```

---

## 📚 Documentation

For complete documentation, see the language-specific READMEs:
=======
## 📦 Installation & Quick Example

```bash
# Install core package
npm install browserstate
>>>>>>> 405d9dcd

# Optional dependencies based on storage provider
npm install ioredis                                 # For Redis
npm install @aws-sdk/client-s3 @aws-sdk/lib-storage # For S3
npm install @google-cloud/storage                   # For GCS
```

### Basic Usage

```typescript
import { BrowserState } from 'browserstate';

<<<<<<< HEAD
---

=======
// Initialize with any storage provider
const browserState = new BrowserState({
  userId: 'user123',
  storageType: 'redis',  // or 'local', 's3', 'gcs'
  redisOptions: {
    host: 'localhost',
    port: 6379,
  }
});

// Mount a session - returns path to use with your browser automation
const userDataDir = await browserState.mount('my-session');

// Use with Playwright, Puppeteer, etc.
const browser = await chromium.launchPersistentContext(userDataDir, {
  headless: false,
});

// After your automation finishes, save changes
await browser.close();
await browserState.unmount();
```

---

## 📚 Documentation

For complete documentation, see the language-specific READMEs:

- [✅ TypeScript Documentation](typescript/README.md) (Stable, production-ready)
- [🔜 Python Documentation](python/README.md) (Coming Soon)

---

>>>>>>> 405d9dcd
## 🏗️ Project Structure

```
browserstate/
├── typescript/         # TypeScript implementation (stable)
├── python/             # Python implementation (coming soon)
└── README.md           # This file
```

---

<<<<<<< HEAD
## 🧹 Automatic Cleanup

BrowserState creates temporary files on your local system when working with browser profiles. By default, these are automatically cleaned up when:

1. You call `unmount()` to save the session
2. The process exits normally
3. The process is terminated with SIGINT (Ctrl+C)
4. An uncaught exception occurs

This behavior can be configured through the `autoCleanup` option.

---

## 🤝 Contributing

Contributions are welcome! Areas where we especially appreciate help:

- Additional real-world testing of storage providers
- Performance optimizations
- New storage backend implementations
- Browser compatibility testing
- CLI wrappers for easier adoption

Please see [CONTRIBUTING.md](CONTRIBUTING.md) for guidelines.

---

## 🐛 Issues and Support

If you encounter any problems:

1. Check the documentation for your language implementation
2. Search existing GitHub issues
3. Create a new issue with:
   - Which language you're using (TypeScript/Python)
   - Which storage provider you're using
   - Steps to reproduce the issue
   - Expected vs. actual behavior
   - Environment details (browser, OS, etc.)

---

## ⚖️ License

MIT

---
=======
## 🤝 Contributing

Contributions are welcome! Areas where we especially appreciate help:

- Additional storage backend implementations
- Browser compatibility testing
- Performance optimizations
- Cross-language interoperability testing
- CLI wrappers for easier adoption

---

## ⚖️ License

MIT

---

## 🔗 Links

- [📦 npm package](https://www.npmjs.com/package/browserstate)
- [🏠 Website](https://browserstate.io)
- [📝 Issues](https://github.com/browserstate-org/browserstate/issues)
>>>>>>> 405d9dcd

BrowserState is part of an effort to build the foundation of reliable, persistent browser automation. If you're building bots, agents, or workflows—you want your browser to remember things. Now it can. <|MERGE_RESOLUTION|>--- conflicted
+++ resolved
@@ -1,12 +1,5 @@
 # 🌐 BrowserState
 
-<<<<<<< HEAD
-**BrowserState** is a cross-language library for saving and restoring full browser profiles across machines and environments.  
-It lets your automation behave like a **real, returning user** by persisting cookies, local storage, IndexedDB, service worker caches, and more.
-
-> Supports Local, Redis, S3, and GCS backends. Works with Playwright, Puppeteer, Browser Use, Nova Act, and more.
-
-=======
 BrowserState is a cross-language library for saving and restoring full browser profiles across machines and environments. It helps your automation behave like a **real, returning user** by persisting cookies, local storage, IndexedDB, and more.
 
 [![npm version](https://img.shields.io/npm/v/browserstate.svg)](https://www.npmjs.com/package/browserstate)
@@ -36,7 +29,6 @@
 npm install browserstate
 ```
 
->>>>>>> 405d9dcd
 ---
 
 ## ⚡ Why BrowserState?
@@ -79,121 +71,19 @@
 
 | Feature | TypeScript | Python |
 |---------|------------|--------|
-<<<<<<< HEAD
-| Local Storage | ✅ Stable | ✅ Stable |
-| Redis Storage | ✅ Stable | ✅ Stable |
-| AWS S3 | ✅ Stable (needs more testing) | ✅ Stable (needs more testing) |
-| Google Cloud Storage | ✅ Stable | ✅ Stable (needs more testing) |
-=======
 | Local Storage | ✅ Stable | 🔜 Coming Soon |
 | Redis Storage | ✅ Stable | 🔜 Coming Soon |
 | AWS S3 | ✅ Stable | 🔜 Coming Soon |
 | Google Cloud Storage | ✅ Stable | 🔜 Coming Soon |
->>>>>>> 405d9dcd
 | Browser Compatibility | Chrome, Firefox, Edge | Chrome, Firefox, Edge |
 
 ---
 
-<<<<<<< HEAD
-## 📦 Installation
-
-### TypeScript/JavaScript
-```bash
-npm install browserstate
-
-# Optional dependencies based on storage provider
-npm install @aws-sdk/client-s3 @aws-sdk/lib-storage  # For S3
-npm install @google-cloud/storage                     # For GCS
-npm install ioredis                                   # For Redis
-```
-
-### Python
-```bash
-pip install browserstate
-
-# Optional dependencies based on storage provider
-pip install boto3                    # For S3
-pip install google-cloud-storage     # For GCS
-pip install redis                    # For Redis
-```
-
----
-
-## 🔌 Quick Examples
-
-### TypeScript with Redis
-```typescript
-import { BrowserState } from 'browserstate';
-
-const browserState = new BrowserState({
-  userId: 'user123',
-  storageType: 'redis',
-  redisOptions: {
-    host: 'localhost',
-    port: 6379,
-    db: 0,
-    keyPrefix: 'browserstate:',
-    ttl: 7 * 24 * 60 * 60, // 7 days
-  }
-});
-
-// Mount a session - returns the path to use with your browser automation
-const userDataDir = await browserState.mount('session123');
-
-// Use with Playwright
-const browser = await chromium.launchPersistentContext(userDataDir, {
-  // your options here
-});
-
-// After your automation finishes
-await browser.close();
-
-// Save changes back to Redis
-await browserState.unmount();
-```
-
-### Python with Local Storage
-```python
-from browserstate import BrowserState
-
-browser_state = BrowserState(
-    user_id="user123",
-    storage_type="local",
-    local_options={
-        "storage_path": "/path/to/storage"
-    }
-)
-
-# Mount a session
-user_data_dir = browser_state.mount("session123")
-
-# Use with Playwright
-from playwright.sync_api import sync_playwright
-
-with sync_playwright() as p:
-    browser = p.chromium.launch_persistent_context(
-        user_data_dir=user_data_dir,
-        headless=False
-    )
-    # Your automation code here
-    browser.close()
-
-# Save changes
-browser_state.unmount()
-```
-
----
-
-## 📚 Documentation
-
-For complete documentation, see the language-specific READMEs:
-=======
 ## 📦 Installation & Quick Example
 
 ```bash
 # Install core package
 npm install browserstate
->>>>>>> 405d9dcd
 
 # Optional dependencies based on storage provider
 npm install ioredis                                 # For Redis
@@ -206,10 +96,6 @@
 ```typescript
 import { BrowserState } from 'browserstate';
 
-<<<<<<< HEAD
----
-
-=======
 // Initialize with any storage provider
 const browserState = new BrowserState({
   userId: 'user123',
@@ -244,7 +130,6 @@
 
 ---
 
->>>>>>> 405d9dcd
 ## 🏗️ Project Structure
 
 ```
@@ -256,55 +141,6 @@
 
 ---
 
-<<<<<<< HEAD
-## 🧹 Automatic Cleanup
-
-BrowserState creates temporary files on your local system when working with browser profiles. By default, these are automatically cleaned up when:
-
-1. You call `unmount()` to save the session
-2. The process exits normally
-3. The process is terminated with SIGINT (Ctrl+C)
-4. An uncaught exception occurs
-
-This behavior can be configured through the `autoCleanup` option.
-
----
-
-## 🤝 Contributing
-
-Contributions are welcome! Areas where we especially appreciate help:
-
-- Additional real-world testing of storage providers
-- Performance optimizations
-- New storage backend implementations
-- Browser compatibility testing
-- CLI wrappers for easier adoption
-
-Please see [CONTRIBUTING.md](CONTRIBUTING.md) for guidelines.
-
----
-
-## 🐛 Issues and Support
-
-If you encounter any problems:
-
-1. Check the documentation for your language implementation
-2. Search existing GitHub issues
-3. Create a new issue with:
-   - Which language you're using (TypeScript/Python)
-   - Which storage provider you're using
-   - Steps to reproduce the issue
-   - Expected vs. actual behavior
-   - Environment details (browser, OS, etc.)
-
----
-
-## ⚖️ License
-
-MIT
-
----
-=======
 ## 🤝 Contributing
 
 Contributions are welcome! Areas where we especially appreciate help:
@@ -328,6 +164,5 @@
 - [📦 npm package](https://www.npmjs.com/package/browserstate)
 - [🏠 Website](https://browserstate.io)
 - [📝 Issues](https://github.com/browserstate-org/browserstate/issues)
->>>>>>> 405d9dcd
 
 BrowserState is part of an effort to build the foundation of reliable, persistent browser automation. If you're building bots, agents, or workflows—you want your browser to remember things. Now it can. 